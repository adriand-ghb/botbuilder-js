/**
 * @module botbuilder-ai
 */
/**
 * Copyright (c) Microsoft Corporation. All rights reserved.
 * Licensed under the MIT License.
 */
export * from './luisRecognizer';
export * from './qnaMaker';
export * from './dateTimeSpec';
export * from './geographyV2';
export * from './instanceData';
export * from './intentData';
export * from './numberWithUnits';
<<<<<<< HEAD
export * from './qnamaker-interfaces/index'
=======
export * from './ordinalV2';
>>>>>>> 329c8d63
<|MERGE_RESOLUTION|>--- conflicted
+++ resolved
@@ -12,8 +12,5 @@
 export * from './instanceData';
 export * from './intentData';
 export * from './numberWithUnits';
-<<<<<<< HEAD
 export * from './qnamaker-interfaces/index'
-=======
-export * from './ordinalV2';
->>>>>>> 329c8d63
+export * from './ordinalV2';